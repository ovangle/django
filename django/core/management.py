# Django management-related functions, including "CREATE TABLE" generation and
# development-server initialization.

import django
import os, re, sys

MODULE_TEMPLATE = '''    {%% if perms.%(app)s.%(addperm)s or perms.%(app)s.%(changeperm)s %%}
    <tr>
        <th>{%% if perms.%(app)s.%(changeperm)s %%}<a href="%(app)s/%(mod)s/">{%% endif %%}%(name)s{%% if perms.%(app)s.%(changeperm)s %%}</a>{%% endif %%}</th>
        <td class="x50">{%% if perms.%(app)s.%(addperm)s %%}<a href="%(app)s/%(mod)s/add/" class="addlink">{%% endif %%}Add{%% if perms.%(app)s.%(addperm)s %%}</a>{%% endif %%}</td>
        <td class="x75">{%% if perms.%(app)s.%(changeperm)s %%}<a href="%(app)s/%(mod)s/" class="changelink">{%% endif %%}Change{%% if perms.%(app)s.%(changeperm)s %%}</a>{%% endif %%}</td>
    </tr>
    {%% endif %%}'''

APP_ARGS = '[modelmodule ...]'

# Use django.__path__[0] because we don't know which directory django into
# which has been installed.
PROJECT_TEMPLATE_DIR = os.path.join(django.__path__[0], 'conf', '%s_template')
<<<<<<< HEAD
ADMIN_TEMPLATE_DIR = os.path.join(django.__path__[0], 'conf', 'admin_templates')
=======
>>>>>>> 989fcce0

def _get_packages_insert(app_label):
    return "INSERT INTO packages (label, name) VALUES ('%s', '%s');" % (app_label, app_label)

def _get_permission_codename(action, opts):
    return '%s_%s' % (action, opts.object_name.lower())

def _get_all_permissions(opts):
    "Returns (codename, name) for all permissions in the given opts."
    perms = []
    if opts.admin:
        for action in ('add', 'change', 'delete'):
            perms.append((_get_permission_codename(action, opts), 'Can %s %s' % (action, opts.verbose_name)))
    return perms + list(opts.permissions)

def _get_permission_insert(name, codename, opts):
    return "INSERT INTO auth_permissions (name, package, codename) VALUES ('%s', '%s', '%s');" % \
        (name.replace("'", "''"), opts.app_label, codename)

def _get_contenttype_insert(opts):
    return "INSERT INTO content_types (name, package, python_module_name) VALUES ('%s', '%s', '%s');" % \
        (opts.verbose_name, opts.app_label, opts.module_name)

def _is_valid_dir_name(s):
    return bool(re.search(r'^\w+$', s))

# If the foreign key points to an AutoField, the foreign key should be an
# IntegerField, not an AutoField. Otherwise, the foreign key should be the same
# type of field as the field to which it points.
get_rel_data_type = lambda f: (f.get_internal_type() == 'AutoField') and 'IntegerField' or f.get_internal_type()

def get_sql_create(mod):
    "Returns a list of the CREATE TABLE SQL statements for the given module."
    from django.core import db, meta
    final_output = []
    for klass in mod._MODELS:
        opts = klass._meta
        table_output = []
        for f in opts.fields:
            if isinstance(f, meta.ForeignKey):
                rel_field = f.rel.get_related_field()
                data_type = get_rel_data_type(rel_field)
            else:
                rel_field = f
                data_type = f.get_internal_type()
            col_type = db.DATA_TYPES[data_type]
            if col_type is not None:
                field_output = [f.column, col_type % rel_field.__dict__]
                field_output.append('%sNULL' % (not f.null and 'NOT ' or ''))
                if f.unique:
                    field_output.append('UNIQUE')
                if f.primary_key:
                    field_output.append('PRIMARY KEY')
                if f.rel:
                    field_output.append('REFERENCES %s (%s)' % \
                        (f.rel.to.db_table, f.rel.to.get_field(f.rel.field_name).column))
                table_output.append(' '.join(field_output))
        if opts.order_with_respect_to:
            table_output.append('_order %s NULL' % db.DATA_TYPES['IntegerField'])
        for field_constraints in opts.unique_together:
            table_output.append('UNIQUE (%s)' % ", ".join([opts.get_field(f).column for f in field_constraints]))

        full_statement = ['CREATE TABLE %s (' % opts.db_table]
        for i, line in enumerate(table_output): # Combine and add commas.
            full_statement.append('    %s%s' % (line, i < len(table_output)-1 and ',' or ''))
        full_statement.append(');')
        final_output.append('\n'.join(full_statement))

    for klass in mod._MODELS:
        opts = klass._meta
        for f in opts.many_to_many:
            table_output = ['CREATE TABLE %s (' % f.get_m2m_db_table(opts)]
            table_output.append('    id %s NOT NULL PRIMARY KEY,' % db.DATA_TYPES['AutoField'])
            table_output.append('    %s_id %s NOT NULL REFERENCES %s (%s),' % \
                (opts.object_name.lower(), db.DATA_TYPES[get_rel_data_type(opts.pk)] % opts.pk.__dict__, opts.db_table, opts.pk.column))
            table_output.append('    %s_id %s NOT NULL REFERENCES %s (%s),' % \
                (f.rel.to.object_name.lower(), db.DATA_TYPES[get_rel_data_type(f.rel.to.pk)] % f.rel.to.pk.__dict__, f.rel.to.db_table, f.rel.to.pk.column))
            table_output.append('    UNIQUE (%s_id, %s_id)' % (opts.object_name.lower(), f.rel.to.object_name.lower()))
            table_output.append(');')
            final_output.append('\n'.join(table_output))
    return final_output
get_sql_create.help_doc = "Prints the CREATE TABLE SQL statements for the given model module name(s)."
get_sql_create.args = APP_ARGS

def get_sql_delete(mod):
    "Returns a list of the DROP TABLE SQL statements for the given module."
    from django.core import db
    try:
        cursor = db.db.cursor()
    except:
        cursor = None
    output = []
    for klass in mod._MODELS:
        try:
            if cursor is not None:
                # Check whether the table exists.
                cursor.execute("SELECT 1 FROM %s LIMIT 1" % klass._meta.db_table)
        except:
            # The table doesn't exist, so it doesn't need to be dropped.
            db.db.rollback()
        else:
            output.append("DROP TABLE %s;" % klass._meta.db_table)
    for klass in mod._MODELS:
        opts = klass._meta
        for f in opts.many_to_many:
            try:
                if cursor is not None:
                    cursor.execute("SELECT 1 FROM %s LIMIT 1" % f.get_m2m_db_table(opts))
            except:
                db.db.rollback()
            else:
                output.append("DROP TABLE %s;" % f.get_m2m_db_table(opts))

    app_label = mod._MODELS[0]._meta.app_label

    # Delete from packages, auth_permissions, content_types.
    output.append("DELETE FROM packages WHERE label = '%s';" % app_label)
    output.append("DELETE FROM auth_permissions WHERE package = '%s';" % app_label)
    output.append("DELETE FROM content_types WHERE package = '%s';" % app_label)

    # Delete from the admin log.
    if cursor is not None:
        cursor.execute("SELECT id FROM content_types WHERE package = %s", [app_label])
        for row in cursor.fetchall():
            output.append("DELETE FROM django_admin_log WHERE content_type_id = %s;" % row[0])

    # Close database connection explicitly, in case this output is being piped
    # directly into a database client, to avoid locking issues.
    db.db.close()

    # Close database connection explicitly, in case this output is being piped
    # directly into a database client, to avoid locking issues.
    db.db.close()

    return output[::-1] # Reverse it, to deal with table dependencies.
get_sql_delete.help_doc = "Prints the DROP TABLE SQL statements for the given model module name(s)."
get_sql_delete.args = APP_ARGS

def get_sql_reset(mod):
    "Returns a list of the DROP TABLE SQL, then the CREATE TABLE SQL, for the given module."
    return get_sql_delete(mod) + get_sql_all(mod)
get_sql_reset.help_doc = "Prints the DROP TABLE SQL, then the CREATE TABLE SQL, for the given model module name(s)."
get_sql_reset.args = APP_ARGS

def get_sql_initial_data(mod):
    "Returns a list of the initial INSERT SQL statements for the given module."
    from django.core import db
    output = []
    app_label = mod._MODELS[0]._meta.app_label
    output.append(_get_packages_insert(app_label))
    app_dir = os.path.normpath(os.path.join(os.path.dirname(mod.__file__), '..', 'sql'))
    for klass in mod._MODELS:
        opts = klass._meta

        # Add custom SQL, if it's available.
        sql_files = [os.path.join(app_dir, opts.module_name + '.' + db.DATABASE_ENGINE +  '.sql'),
                     os.path.join(app_dir, opts.module_name + '.sql')]
        for sql_file in sql_files:
            if os.path.exists(sql_file):
                fp = open(sql_file)
                output.append(fp.read())
                fp.close()

        # Content types.
        output.append(_get_contenttype_insert(opts))
        # Permissions.
        for codename, name in _get_all_permissions(opts):
            output.append(_get_permission_insert(name, codename, opts))
    return output
get_sql_initial_data.help_doc = "Prints the initial INSERT SQL statements for the given model module name(s)."
get_sql_initial_data.args = APP_ARGS

def get_sql_sequence_reset(mod):
    "Returns a list of the SQL statements to reset PostgreSQL sequences for the given module."
    from django.core import meta
    output = []
    for klass in mod._MODELS:
        for f in klass._meta.fields:
            if isinstance(f, meta.AutoField):
                output.append("SELECT setval('%s_%s_seq', (SELECT max(%s) FROM %s));" % (klass._meta.db_table, f.column, f.column, klass._meta.db_table))
    return output
get_sql_sequence_reset.help_doc = "Prints the SQL statements for resetting PostgreSQL sequences for the given model module name(s)."
get_sql_sequence_reset.args = APP_ARGS

def get_sql_indexes(mod):
    "Returns a list of the CREATE INDEX SQL statements for the given module."
    output = []
    for klass in mod._MODELS:
        for f in klass._meta.fields:
            if f.db_index:
                unique = f.unique and "UNIQUE " or ""
                output.append("CREATE %sINDEX %s_%s ON %s (%s);" % \
                    (unique, klass._meta.db_table, f.column, klass._meta.db_table, f.column))
    return output
get_sql_indexes.help_doc = "Prints the CREATE INDEX SQL statements for the given model module name(s)."
get_sql_indexes.args = APP_ARGS

def get_sql_all(mod):
    "Returns a list of CREATE TABLE SQL and initial-data insert for the given module."
    return get_sql_create(mod) + get_sql_initial_data(mod)
get_sql_all.help_doc = "Prints the CREATE TABLE and initial-data SQL statements for the given model module name(s)."
get_sql_all.args = APP_ARGS

def database_check(mod):
    "Checks that everything is properly installed in the database for the given module."
    from django.core import db
    cursor = db.db.cursor()
    app_label = mod._MODELS[0]._meta.app_label

    # Check that the package exists in the database.
    cursor.execute("SELECT 1 FROM packages WHERE label = %s", [app_label])
    if cursor.rowcount < 1:
#         sys.stderr.write("The '%s' package isn't installed.\n" % app_label)
        print _get_packages_insert(app_label)

    # Check that the permissions and content types are in the database.
    perms_seen = {}
    contenttypes_seen = {}
    for klass in mod._MODELS:
        opts = klass._meta
        perms = _get_all_permissions(opts)
        perms_seen.update(dict(perms))
        contenttypes_seen[opts.module_name] = 1
        for codename, name in perms:
            cursor.execute("SELECT 1 FROM auth_permissions WHERE package = %s AND codename = %s", (app_label, codename))
            if cursor.rowcount < 1:
#                 sys.stderr.write("The '%s.%s' permission doesn't exist.\n" % (app_label, codename))
                print _get_permission_insert(name, codename, opts)
        cursor.execute("SELECT 1 FROM content_types WHERE package = %s AND python_module_name = %s", (app_label, opts.module_name))
        if cursor.rowcount < 1:
#             sys.stderr.write("The '%s.%s' content type doesn't exist.\n" % (app_label, opts.module_name))
            print _get_contenttype_insert(opts)

    # Check that there aren't any *extra* permissions in the DB that the model
    # doesn't know about.
    cursor.execute("SELECT codename FROM auth_permissions WHERE package = %s", (app_label,))
    for row in cursor.fetchall():
        try:
            perms_seen[row[0]]
        except KeyError:
#             sys.stderr.write("A permission called '%s.%s' was found in the database but not in the model.\n" % (app_label, row[0]))
            print "DELETE FROM auth_permissions WHERE package='%s' AND codename = '%s';" % (app_label, row[0])

    # Check that there aren't any *extra* content types in the DB that the
    # model doesn't know about.
    cursor.execute("SELECT python_module_name FROM content_types WHERE package = %s", (app_label,))
    for row in cursor.fetchall():
        try:
            contenttypes_seen[row[0]]
        except KeyError:
#             sys.stderr.write("A content type called '%s.%s' was found in the database but not in the model.\n" % (app_label, row[0]))
            print "DELETE FROM content_types WHERE package='%s' AND python_module_name = '%s';" % (app_label, row[0])
database_check.help_doc = "Checks that everything is installed in the database for the given model module name(s) and prints SQL statements if needed."
database_check.args = APP_ARGS

def get_admin_index(mod):
    "Returns admin-index template snippet (in list form) for the given module."
    from django.utils.text import capfirst
    output = []
    app_label = mod._MODELS[0]._meta.app_label
    output.append('{%% if perms.%s %%}' % app_label)
    output.append('<div class="module"><h2>%s</h2><table>' % app_label.title())
    for klass in mod._MODELS:
        if klass._meta.admin:
            output.append(MODULE_TEMPLATE % {
                'app': app_label,
                'mod': klass._meta.module_name,
                'name': capfirst(klass._meta.verbose_name_plural),
                'addperm': klass._meta.get_add_permission(),
                'changeperm': klass._meta.get_change_permission(),
            })
    output.append('</table></div>')
    output.append('{% endif %}')
    return output
get_admin_index.help_doc = "Prints the admin-index template snippet for the given model module name(s)."
get_admin_index.args = APP_ARGS

def init():
    "Initializes the database with auth and core."
    try:
        from django.core import db, meta
        auth = meta.get_app('auth')
        core = meta.get_app('core')
        cursor = db.db.cursor()
        for sql in get_sql_create(core) + get_sql_create(auth) + get_sql_initial_data(core) + get_sql_initial_data(auth):
            cursor.execute(sql)
        cursor.execute("INSERT INTO %s (domain, name) VALUES ('mysite.com', 'My Django site')" % core.Site._meta.db_table)
    except Exception, e:
        sys.stderr.write("Error: The database couldn't be initialized.\n%s\n" % e)
        try:
            db.db.rollback()
        except UnboundLocalError:
            pass
        sys.exit(1)
    else:
        db.db.commit()
init.args = ''

def install(mod):
    "Executes the equivalent of 'get_sql_all' in the current database."
    from django.core import db
    from cStringIO import StringIO
    mod_name = mod.__name__[mod.__name__.rindex('.')+1:]

    # First, try validating the models.
    s = StringIO()
    num_errors = get_validation_errors(s)
    if num_errors:
        sys.stderr.write("Error: %s couldn't be installed, because there were errors in your model:\n" % mod_name)
        s.seek(0)
        sys.stderr.write(s.read())
        sys.exit(1)
    sql_list = get_sql_all(mod)

    try:
        cursor = db.db.cursor()
        for sql in sql_list:
            cursor.execute(sql)
    except Exception, e:
        sys.stderr.write("""Error: %s couldn't be installed. Possible reasons:
  * The database isn't running or isn't configured correctly.
  * At least one of the database tables already exists.
  * The SQL was invalid.
Hint: Look at the output of 'django-admin.py sqlall %s'. That's the SQL this command wasn't able to run.
The full error: %s\n""" % \
            (mod_name, mod_name, e))
        db.db.rollback()
        sys.exit(1)
    db.db.commit()
install.help_doc = "Executes ``sqlall`` for the given model module name(s) in the current database."
install.args = APP_ARGS

def _start_helper(app_or_project, name, directory, other_name=''):
    other = {'project': 'app', 'app': 'project'}[app_or_project]
    if not _is_valid_dir_name(name):
        sys.stderr.write("Error: %r is not a valid %s name. Please use only numbers, letters and underscores.\n" % (name, app_or_project))
        sys.exit(1)
    top_dir = os.path.join(directory, name)
    try:
        os.mkdir(top_dir)
    except OSError, e:
        sys.stderr.write("Error: %s\n" % e)
        sys.exit(1)
    template_dir = PROJECT_TEMPLATE_DIR % app_or_project
    for d, subdirs, files in os.walk(template_dir):
        relative_dir = d[len(template_dir)+1:].replace('%s_name' % app_or_project, name)
        if relative_dir:
            os.mkdir(os.path.join(top_dir, relative_dir))
        for i, subdir in enumerate(subdirs):
            if subdir.startswith('.'):
                del subdirs[i]
        for f in files:
            if f.endswith('.pyc'):
                continue
            fp_old = open(os.path.join(d, f), 'r')
            fp_new = open(os.path.join(top_dir, relative_dir, f.replace('%s_name' % app_or_project, name)), 'w')
            fp_new.write(fp_old.read().replace('{{ %s_name }}' % app_or_project, name).replace('{{ %s_name }}' % other, other_name))
            fp_old.close()
            fp_new.close()

def startproject(project_name, directory):
    "Creates a Django project for the given project_name in the given directory."
    from random import choice
    _start_helper('project', project_name, directory)
<<<<<<< HEAD
    # Populate TEMPLATE_DIRS for the admin templates, based on where Django is
    # installed.
    admin_settings_file = os.path.join(directory, project_name, 'settings', 'admin.py')
    settings_contents = open(admin_settings_file, 'r').read()
    fp = open(admin_settings_file, 'w')
    settings_contents = re.sub(r'(?s)\b(TEMPLATE_DIRS\s*=\s*\()(.*?)\)', "\\1\n    r%r,\\2)" % ADMIN_TEMPLATE_DIR, settings_contents)
    fp.write(settings_contents)
    fp.close()
    # Create a random SECRET_KEY hash, and put it in the main settings.
    main_settings_file = os.path.join(directory, project_name, 'settings', 'main.py')
=======
    # Create a random SECRET_KEY hash, and put it in the main settings.
    main_settings_file = os.path.join(directory, project_name, 'settings.py')
>>>>>>> 989fcce0
    settings_contents = open(main_settings_file, 'r').read()
    fp = open(main_settings_file, 'w')
    secret_key = ''.join([choice('abcdefghijklmnopqrstuvwxyz0123456789!@#$%^&*(-_=+)') for i in range(50)])
    settings_contents = re.sub(r"(?<=SECRET_KEY = ')'", secret_key + "'", settings_contents)
    fp.write(settings_contents)
    fp.close()
startproject.help_doc = "Creates a Django project directory structure for the given project name in the current directory."
startproject.args = "[projectname]"

def startapp(app_name, directory):
    "Creates a Django app for the given app_name in the given directory."
    # Determine the project_name a bit naively -- by looking at the name of
    # the parent directory.
    project_dir = os.path.normpath(os.path.join(directory, '..'))
    project_name = os.path.basename(project_dir)
    _start_helper('app', app_name, directory, project_name)
startapp.help_doc = "Creates a Django app directory structure for the given app name in the current directory."
startapp.args = "[appname]"

def createsuperuser():
    "Creates a superuser account."
    from django.core import validators
    from django.models.auth import users
    import getpass
    try:
        while 1:
            username = raw_input('Username (only letters, digits and underscores): ')
            if not username.isalnum():
                sys.stderr.write("Error: That username is invalid.\n")
                continue
            try:
                users.get_object(username__exact=username)
            except users.UserDoesNotExist:
                break
            else:
                sys.stderr.write("Error: That username is already taken.\n")
        while 1:
            email = raw_input('E-mail address: ')
            try:
                validators.isValidEmail(email, None)
            except validators.ValidationError:
                sys.stderr.write("Error: That e-mail address is invalid.\n")
            else:
                break
        while 1:
            password = getpass.getpass()
            password2 = getpass.getpass('Password (again): ')
            if password != password2:
                sys.stderr.write("Error: Your passwords didn't match.\n")
                continue
            if password.strip() == '':
                sys.stderr.write("Error: Blank passwords aren't allowed.\n")
                continue
            break
    except KeyboardInterrupt:
        sys.stderr.write("\nOperation cancelled.\n")
        sys.exit(1)
    u = users.create_user(username, email, password)
    u.is_staff = True
    u.is_active = True
    u.is_superuser = True
    u.save()
    print "User created successfully."
createsuperuser.args = ''

def inspectdb(db_name):
    "Generator that introspects the tables in the given database name and returns a Django model, one line at a time."
    from django.core import db
    from django.conf import settings

    def table2model(table_name):
        object_name = table_name.title().replace('_', '')
        return object_name.endswith('s') and object_name[:-1] or object_name

    settings.DATABASE_NAME = db_name
    cursor = db.db.cursor()
    yield "# This is an auto-generated Django model module."
    yield "# You'll have to do the following manually to clean this up:"
    yield "#     * Rearrange models' order"
    yield "#     * Add primary_key=True to one field in each model."
    yield "# Feel free to rename the models, but don't rename db_table values or field names."
    yield "#"
    yield "# Also note: You'll have to insert the output of 'django-admin.py sqlinitialdata [appname]'"
    yield "# into your database."
    yield ''
    yield 'from django.core import meta'
    yield ''
    for table_name in db.get_table_list(cursor):
        yield 'class %s(meta.Model):' % table2model(table_name)
        try:
            relations = db.get_relations(cursor, table_name)
        except NotImplementedError:
            relations = {}
        cursor.execute("SELECT * FROM %s LIMIT 1" % table_name)
        for i, row in enumerate(cursor.description):
            column_name = row[0]
            if relations.has_key(i):
                rel = relations[i]
                rel_to = rel[1] == table_name and "'self'" or table2model(rel[1])
                if column_name.endswith('_id'):
                    field_desc = '%s = meta.ForeignKey(%s' % (column_name[:-3], rel_to)
                else:
                    field_desc = '%s = meta.ForeignKey(%s, db_column=%r' % (column_name, rel_to, column_name)
            else:
                try:
                    field_type = db.DATA_TYPES_REVERSE[row[1]]
                except KeyError:
                    field_type = 'TextField'
                    yield "    # The model-creator script used TextField by default, because"
                    yield "    # it couldn't recognize your field type."
                field_desc = '%s = meta.%s(' % (column_name, field_type)
                if field_type == 'CharField':
                    field_desc += 'maxlength=%s' % (row[3])
            yield '    %s)' % field_desc
        yield '    class META:'
        yield '        db_table = %r' % table_name
        yield ''
inspectdb.help_doc = "Introspects the database tables in the given database and outputs a Django model module."
inspectdb.args = "[dbname]"

class ModelErrorCollection:
    def __init__(self, outfile=sys.stdout):
        self.errors = []
        self.outfile = outfile

    def add(self, opts, error):
        self.errors.append((opts, error))
        self.outfile.write("%s.%s: %s\n" % (opts.app_label, opts.module_name, error))

def get_validation_errors(outfile):
    "Validates all installed models. Writes errors, if any, to outfile. Returns number of errors."
    import django.models
    from django.core import meta
    e = ModelErrorCollection(outfile)
    module_list = meta.get_installed_model_modules()
    for module in module_list:
        for mod in module._MODELS:
            opts = mod._meta

            # Do field-specific validation.
            for f in opts.fields:
                if isinstance(f, meta.CharField) and f.maxlength in (None, 0):
                    e.add(opts, '"%s" field: CharFields require a "maxlength" attribute.' % f.name)
                if isinstance(f, meta.FileField) and not f.upload_to:
                    e.add(opts, '"%s" field: FileFields require an "upload_to" attribute.' % f.name)
                if isinstance(f, meta.ImageField):
                    try:
                        from PIL import Image
                    except ImportError:
                        e.add(opts, '"%s" field: To use ImageFields, you need to install the Python Imaging Library. Get it at http://www.pythonware.com/products/pil/ .')
                if f.prepopulate_from is not None and type(f.prepopulate_from) not in (list, tuple):
                    e.add(opts, '"%s" field: prepopulate_from should be a list or tuple.' % f.name)
                if f.choices:
                    if not type(f.choices) in (tuple, list):
                        e.add(opts, '"%s" field: "choices" should be either a tuple or list.' % f.name)
                    else:
                        for c in f.choices:
                            if not type(c) in (tuple, list) or len(c) != 2:
                                e.add(opts, '"%s" field: "choices" should be a sequence of two-tuples.' % f.name)

            # Check admin attribute.
            if opts.admin is not None:
                if not isinstance(opts.admin, meta.Admin):
                    e.add(opts, '"admin" attribute, if given, must be set to a meta.Admin() instance.')
                else:
                    # list_display
                    if not isinstance(opts.admin.list_display, (list, tuple)):
                        e.add(opts, '"admin.list_display", if given, must be set to a list or tuple.')
                    else:
                        for fn in opts.admin.list_display:
                            try:
                                f = opts.get_field(fn)
                            except meta.FieldDoesNotExist:
                                klass = opts.get_model_module().Klass
                                if not hasattr(klass, fn) or not callable(getattr(klass, fn)):
                                    e.add(opts, '"admin.list_display" refers to %r, which isn\'t a field or method.' % fn)
                            else:
                                if isinstance(f, meta.ManyToManyField):
                                    e.add(opts, '"admin.list_display" doesn\'t support ManyToManyFields (%r).' % fn)
                    # list_filter
                    if not isinstance(opts.admin.list_filter, (list, tuple)):
                        e.add(opts, '"admin.list_filter", if given, must be set to a list or tuple.')
                    else:
                        for fn in opts.admin.list_filter:
                            try:
                                f = opts.get_field(fn)
                            except meta.FieldDoesNotExist:
                                e.add(opts, '"admin.list_filter" refers to %r, which isn\'t a field.' % fn)

            # Check ordering attribute.
            if opts.ordering:
                for field_name in opts.ordering:
                    if field_name == '?': continue
                    if field_name.startswith('-'):
                        field_name = field_name[1:]
                    if opts.order_with_respect_to and field_name == '_order':
                        continue
                    try:
                        opts.get_field(field_name, many_to_many=False)
                    except meta.FieldDoesNotExist:
                        e.add(opts, '"ordering" refers to "%s", a field that doesn\'t exist.' % field_name)

            # Check core=True, if needed.
            for rel_opts, rel_field in opts.get_inline_related_objects():
                try:
                    for f in rel_opts.fields:
                        if f.core:
                            raise StopIteration
                    e.add(rel_opts, "At least one field in %s should have core=True, because it's being edited inline by %s.%s." % (rel_opts.object_name, opts.module_name, opts.object_name))
                except StopIteration:
                    pass
    return len(e.errors)

def validate(outfile=sys.stdout):
    "Validates all installed models."
    num_errors = get_validation_errors(outfile)
    outfile.write('%s error%s found.\n' % (num_errors, num_errors != 1 and 's' or ''))
validate.args = ''

def runserver(addr, port):
    "Starts a lightweight Web server for development."
    from django.core.servers.basehttp import run, AdminMediaHandler, WSGIServerException
    from django.core.handlers.wsgi import WSGIHandler
    if not addr:
        addr = '127.0.0.1'
    if not port.isdigit():
        sys.stderr.write("Error: %r is not a valid port number.\n" % port)
        sys.exit(1)
    def inner_run():
        from django.conf.settings import SETTINGS_MODULE
        print "Validating models..."
        validate()
        print "\nStarting server on port %s with settings module %r." % (port, SETTINGS_MODULE)
        print "Go to http://%s:%s/ for Django." % (addr, port)
        print "Quit the server with CONTROL-C (Unix) or CTRL-BREAK (Windows)."
        try:
            run(addr, int(port), AdminMediaHandler(WSGIHandler()))
        except WSGIServerException, e:
            # Use helpful error messages instead of ugly tracebacks.
            ERRORS = {
                13: "You don't have permission to access that port.",
                98: "That port is already in use.",
                99: "That IP address can't be assigned-to.",
            }
            try:
                error_text = ERRORS[e.args[0].args[0]]
            except (AttributeError, KeyError):
                error_text = str(e)
            sys.stderr.write("Error: %s\n" % error_text)
            sys.exit(1)
        except KeyboardInterrupt:
            sys.exit(0)
    from django.utils import autoreload
    autoreload.main(inner_run)
    #inner_run()
runserver.args = '[optional port number, or ipaddr:port]'

def createcachetable(tablename):
    "Creates the table needed to use the SQL cache backend"
    from django.core import db, meta
    fields = (
        # "key" is a reserved word in MySQL, so use "cache_key" instead.
        meta.CharField(name='cache_key', maxlength=255, unique=True, primary_key=True),
        meta.TextField(name='value'),
        meta.DateTimeField(name='expires', db_index=True),
    )
    table_output = []
    index_output = []
    for f in fields:
        field_output = [f.column, db.DATA_TYPES[f.get_internal_type()] % f.__dict__]
        field_output.append("%sNULL" % (not f.null and "NOT " or ""))
        if f.unique:
            field_output.append("UNIQUE")
        if f.primary_key:
            field_output.append("PRIMARY KEY")
        if f.db_index:
            unique = f.unique and "UNIQUE " or ""
            index_output.append("CREATE %sINDEX %s_%s ON %s (%s);" % (unique, tablename, f.column, tablename, f.column))
        table_output.append(" ".join(field_output))
    full_statement = ["CREATE TABLE %s (" % tablename]
    for i, line in enumerate(table_output):
        full_statement.append('    %s%s' % (line, i < len(table_output)-1 and ',' or ''))
    full_statement.append(');')
    curs = db.db.cursor()
    curs.execute("\n".join(full_statement))
    for statement in index_output:
        curs.execute(statement)
    db.db.commit()
createcachetable.args = "[tablename]"<|MERGE_RESOLUTION|>--- conflicted
+++ resolved
@@ -17,10 +17,6 @@
 # Use django.__path__[0] because we don't know which directory django into
 # which has been installed.
 PROJECT_TEMPLATE_DIR = os.path.join(django.__path__[0], 'conf', '%s_template')
-<<<<<<< HEAD
-ADMIN_TEMPLATE_DIR = os.path.join(django.__path__[0], 'conf', 'admin_templates')
-=======
->>>>>>> 989fcce0
 
 def _get_packages_insert(app_label):
     return "INSERT INTO packages (label, name) VALUES ('%s', '%s');" % (app_label, app_label)
@@ -146,10 +142,6 @@
         cursor.execute("SELECT id FROM content_types WHERE package = %s", [app_label])
         for row in cursor.fetchall():
             output.append("DELETE FROM django_admin_log WHERE content_type_id = %s;" % row[0])
-
-    # Close database connection explicitly, in case this output is being piped
-    # directly into a database client, to avoid locking issues.
-    db.db.close()
 
     # Close database connection explicitly, in case this output is being piped
     # directly into a database client, to avoid locking issues.
@@ -385,21 +377,8 @@
     "Creates a Django project for the given project_name in the given directory."
     from random import choice
     _start_helper('project', project_name, directory)
-<<<<<<< HEAD
-    # Populate TEMPLATE_DIRS for the admin templates, based on where Django is
-    # installed.
-    admin_settings_file = os.path.join(directory, project_name, 'settings', 'admin.py')
-    settings_contents = open(admin_settings_file, 'r').read()
-    fp = open(admin_settings_file, 'w')
-    settings_contents = re.sub(r'(?s)\b(TEMPLATE_DIRS\s*=\s*\()(.*?)\)', "\\1\n    r%r,\\2)" % ADMIN_TEMPLATE_DIR, settings_contents)
-    fp.write(settings_contents)
-    fp.close()
-    # Create a random SECRET_KEY hash, and put it in the main settings.
-    main_settings_file = os.path.join(directory, project_name, 'settings', 'main.py')
-=======
     # Create a random SECRET_KEY hash, and put it in the main settings.
     main_settings_file = os.path.join(directory, project_name, 'settings.py')
->>>>>>> 989fcce0
     settings_contents = open(main_settings_file, 'r').read()
     fp = open(main_settings_file, 'w')
     secret_key = ''.join([choice('abcdefghijklmnopqrstuvwxyz0123456789!@#$%^&*(-_=+)') for i in range(50)])
